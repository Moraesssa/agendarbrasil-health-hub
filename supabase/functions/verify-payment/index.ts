
import { serve } from "https://deno.land/std@0.168.0/http/server.ts";
import Stripe from "https://esm.sh/stripe@14.21.0";
import { createClient } from "https://esm.sh/@supabase/supabase-js@2.45.0";

const corsHeaders = {
  "Access-Control-Allow-Origin": "*",
  "Access-Control-Allow-Headers": "authorization, x-client-info, apikey, content-type",
};

// Rate limiting and security utilities
const rateLimitMap = new Map<string, { count: number; lastRequest: number }>();

const checkRateLimit = (identifier: string, maxRequests: number = 10, windowMs: number = 60000): boolean => {
  const now = Date.now();
  const userRequests = rateLimitMap.get(identifier);
  
  if (!userRequests) {
    rateLimitMap.set(identifier, { count: 1, lastRequest: now });
    return true;
  }
  
  if (now - userRequests.lastRequest > windowMs) {
    rateLimitMap.set(identifier, { count: 1, lastRequest: now });
    return true;
  }
  
  if (userRequests.count >= maxRequests) {
    return false;
  }
  
  userRequests.count++;
  userRequests.lastRequest = now;
  return true;
};

const createSecureErrorResponse = (error: any): string => {
  const isDevelopment = Deno.env.get('ENVIRONMENT') === 'development';
  
  if (isDevelopment) {
    return error?.message || 'An error occurred';
  }
  
  return 'Service temporarily unavailable';
};

serve(async (req) => {
  // Handle CORS preflight requests
  if (req.method === "OPTIONS") {
    return new Response(null, { headers: corsHeaders });
  }

  try {
    console.log("=== VERIFICAÇÃO DE PAGAMENTO INICIADA ===");
    
    // Rate limiting check
    const clientIP = req.headers.get('x-forwarded-for') || 'unknown';
    if (!checkRateLimit(clientIP, 10, 60000)) {
      console.warn('Rate limit exceeded for IP:', clientIP);
      return new Response(
        JSON.stringify({ error: 'Too many requests. Please try again later.' }),
        { status: 429, headers: corsHeaders }
      );
    }
    
    // Verificar se a chave do Stripe está configurada
    const stripeKey = Deno.env.get("STRIPE_SECRET_KEY");
    if (!stripeKey) {
      console.error("STRIPE_SECRET_KEY não configurada");
      throw new Error("Stripe não configurado");
    }

    // Inicializar Stripe
    const stripe = new Stripe(stripeKey, {
      apiVersion: "2023-10-16",
    });

    // Criar cliente Supabase com service role
    const supabaseClient = createClient(
      Deno.env.get("SUPABASE_URL") ?? "",
      Deno.env.get("SUPABASE_SERVICE_ROLE_KEY") ?? ""
    );

    // Obter dados da requisição
    const { session_id, consulta_id } = await req.json();
    
    // Input validation
    if (!session_id && !consulta_id) {
      throw new Error("Session ID ou Consulta ID é obrigatório");
    }
    
    console.log("Session ID:", session_id ? '[PROTECTED]' : 'Not provided');
    console.log("Consulta ID:", consulta_id || 'Not provided');

    let finalSessionId = session_id;

    // Se session_id não foi fornecido, tentar buscar pela consulta_id
    if (!finalSessionId && consulta_id) {
      console.log("Buscando session_id pela consulta...");
      const { data: consultaData } = await supabaseClient
        .from('consultas')
        .select('*')
        .eq('id', consulta_id)
        .single();
      
      if (consultaData) {
        // Buscar session_id nos pagamentos
        const { data: pagamentoData } = await supabaseClient
          .from('pagamentos')
          .select('gateway_id')
          .eq('consulta_id', consulta_id)
          .single();
        
        if (pagamentoData?.gateway_id) {
          finalSessionId = pagamentoData.gateway_id;
          console.log("Session ID encontrado nos pagamentos");
        }
      }
    }

    if (!finalSessionId) {
      throw new Error("Session ID não encontrado");
    }

    // Verificar status da sessão no Stripe
    console.log("Consultando Stripe...");
    let session;
    try {
      session = await stripe.checkout.sessions.retrieve(finalSessionId);
    } catch (stripeError) {
      console.error("Erro ao consultar Stripe:", stripeError);
      throw new Error("Sessão não encontrada no Stripe");
    }
<<<<<<< HEAD
=======

>>>>>>> 6ee8b717
    console.log("Status da sessão:", session.status);
    console.log("Payment status:", session.payment_status);

    if (session.payment_status === 'paid') {
      console.log("Pagamento confirmado, atualizando banco...");
      
      // Verificar se já existe pagamento registrado
      const { data: existingPayment } = await supabaseClient
        .from('pagamentos')
        .select('*')
        .eq('gateway_id', finalSessionId)
        .single();

      if (!existingPayment) {
        console.log("Registrando novo pagamento no banco...");
        
        // Buscar dados da consulta para obter IDs necessários
        const { data: consultaData } = await supabaseClient
          .from('consultas')
          .select('paciente_id, medico_id')
          .eq('id', session.metadata?.consulta_id || consulta_id)
          .single();
        
        // Registrar pagamento
        const { data: newPayment, error: paymentError } = await supabaseClient
          .from('pagamentos')
          .insert({
            consulta_id: session.metadata?.consulta_id || consulta_id,
            paciente_id: session.metadata?.paciente_id || consultaData?.paciente_id,
            medico_id: session.metadata?.medico_id || consultaData?.medico_id,
            valor: session.amount_total / 100,
            metodo_pagamento: 'credit_card',
            gateway_id: finalSessionId,
            status: 'succeeded',
            dados_gateway: session
          })
          .select()
          .single();

        if (paymentError) {
          console.error("Erro ao registrar pagamento:", paymentError);
          // Se for erro de duplicação, não é crítico
          if (paymentError.code !== '23505') {
            throw new Error(`Erro ao registrar pagamento: ${paymentError.message}`);
          } else {
            console.log("Pagamento já existe - OK");
          }
        } else {
          console.log("Pagamento registrado com sucesso:", newPayment);
        }
      } else {
        console.log("Pagamento já existe no banco:", existingPayment);
      }

      // Atualizar consulta
      console.log("Atualizando status da consulta...");
      const { data: consultaData, error: consultaError } = await supabaseClient
        .from('consultas')
        .update({ 
          status_pagamento: 'pago',
          status: 'agendada',
          valor: session.amount_total / 100,
          expires_at: null // Limpar expiração já que foi pago
        })
        .eq('id', session.metadata?.consulta_id || consulta_id)
        .select()
        .single();

      if (consultaError) {
        console.error("Erro ao atualizar consulta:", consultaError);
        throw new Error(`Erro ao atualizar consulta: ${consultaError.message}`);
      } else {
        console.log("Consulta atualizada com sucesso:", consultaData);
      }

      console.log("=== VERIFICAÇÃO CONCLUÍDA COM SUCESSO ===");
      return new Response(JSON.stringify({ 
        success: true, 
        payment_status: 'paid',
        consulta: consultaData
      }), {
        headers: { ...corsHeaders, "Content-Type": "application/json" },
        status: 200,
      });
    } else {
      console.log("Pagamento ainda não processado, status:", session.payment_status);
      return new Response(JSON.stringify({ 
        success: true, 
        payment_status: session.payment_status,
        message: "Pagamento ainda não foi processado"
      }), {
        headers: { ...corsHeaders, "Content-Type": "application/json" },
        status: 200,
      });
    }

  } catch (error) {
    console.error("Erro na verificação:", error);
    console.error("Stack trace:", error.stack);
    
    const secureErrorMessage = createSecureErrorResponse(error);
    
    return new Response(
      JSON.stringify({ 
        success: false,
        error: secureErrorMessage,
        details: error.message
      }),
      {
        headers: { ...corsHeaders, "Content-Type": "application/json" },
        status: 500,
      }
    );
  }
});<|MERGE_RESOLUTION|>--- conflicted
+++ resolved
@@ -131,10 +131,7 @@
       console.error("Erro ao consultar Stripe:", stripeError);
       throw new Error("Sessão não encontrada no Stripe");
     }
-<<<<<<< HEAD
-=======
-
->>>>>>> 6ee8b717
+
     console.log("Status da sessão:", session.status);
     console.log("Payment status:", session.payment_status);
 
